<h1 align="center">
  <img src="https://i.imgur.com/0LElCjU.png" alt="done" width="300"></a>
  <br>
</h1>

<h4 align="center">A <a href="https://fishshell.com/">fish shell</a> package to automatically receive notifications when long processes finish.</h4>

<p align="center">
  <a href="https://opencollective.com/done" alt="Financial Contributors on Open Collective"><img src="https://opencollective.com/done/all/badge.svg?label=financial+contributors" /></a> <img src="https://img.shields.io/badge/stability-stable-green.svg" alt="Stability: Stable">
  <img src="https://img.shields.io/github/release/franciscolourenco/done.svg" alt="Release version">
  <img src="https://img.shields.io/badge/fish-%3E=2.3.0-orange.svg" alt="fish >=2.3.0">
  <img src="https://img.shields.io/badge/license-MIT-lightgray.svg" alt="License: MIT">
</p>
<br>

Just go on with your normal life. You will get a notification when a process takes more than 5 seconds finish, and the terminal window not in the foreground.

After installing you could type, for instance `sleep 6`, and start using other app. After 6 seconds you should get a notification.

## Installation

#### Using [Fisher](https://github.com/jorgebucaran/fisher)

```fish
fisher add franciscolourenco/done
```

#### Manually

```fish
curl -Lo ~/.config/fish/conf.d/done.fish --create-dirs https://raw.githubusercontent.com/franciscolourenco/done/master/conf.d/done.fish
```

## Dependencies

- If you want notifications with icons on macOS, please install `terminal-notifier` with

```fish
brew install terminal-notifier
```

- If you are using https://swaywm.org please install `jq`.

<<<<<<< HEAD
- If you are using Windows Subsystem for Linux (WSL) you may need to install [wslu](https://github.com/wslutilities/wslu), but usually it is pre-installed.
=======
- If you are using Windows Subsystem for Linux (WSL), please install the [BurntToast](https://github.com/Windos/BurntToast) Powershell module.
  Note: in some cases you may also need to install [wslu](https://github.com/wslutilities/wslu).
>>>>>>> 2fdb12e4

## Updating

```fish
fisher
```

## Settings

#### Only display notifications if a command takes more than a certain amount of time

```fish
set -U __done_min_cmd_duration 5000  # default: 5000 ms
```

#### Prevent specific commands from triggering notifications. Accepts a regex.

This is useful to exclude commands like `git commit` for instance, since it could trigger unwanted notifications if it is configured to use an external editor.

```fish
set -U __done_exclude 'git (?!push|pull)'  # default: all git commands, except push and pull. accepts a regex.
```

#### Execute a custom command instead of showing the default notifications

```fish
set -U __done_notification_command 'some custom command'
```

#### Play sound when showing notifications.

```fish
set -U __done_notify_sound 1
```

#### When using `sway`, do not show notifications for visible windows.

```fish
set -U __done_sway_ignore_visible 1
```

#### For Linux, set the urgency level for notifications sent via notify-send (low, normal, critical).

```fish
set -U __done_notification_urgency_level critical
```

## Support

- [fish](https://fishshell.com) 2.3.0+
- macOS 10.8+ via Notification Center.
- Linux via `notify-send`. Otherwise bell sound is played.
- Windows 10 via Windows Subsystem for Linux (WSL) and PowerShell.

## Credits

- [Francisco Lourenço](https://github.com/aristidesfl/) - Maintainer
- [Daniel Wehner](https://dawehner.github.io/) - Proof of Concept
- [Thanh Duc Nguyen](http://iamthanh.com/) - Logo

## Contributors

### Code Contributors

This project exists thanks to all the people who contribute. [[Contribute](CONTRIBUTING.md)].
<a href="https://github.com/franciscolourenco/done/graphs/contributors"><img src="https://opencollective.com/done/contributors.svg?width=890&button=false" /></a>

### Financial Contributors

Become a financial contributor and help us sustain our community. [[Contribute](https://opencollective.com/done/contribute)]

#### Individuals

<a href="https://opencollective.com/done"><img src="https://opencollective.com/done/individuals.svg?width=890"></a>

#### Organizations

Support this project with your organization. Your logo will show up here with a link to your website. [[Contribute](https://opencollective.com/done/contribute)]

<a href="https://opencollective.com/done/organization/0/website"><img src="https://opencollective.com/done/organization/0/avatar.svg"></a>
<a href="https://opencollective.com/done/organization/1/website"><img src="https://opencollective.com/done/organization/1/avatar.svg"></a>
<a href="https://opencollective.com/done/organization/2/website"><img src="https://opencollective.com/done/organization/2/avatar.svg"></a>
<a href="https://opencollective.com/done/organization/3/website"><img src="https://opencollective.com/done/organization/3/avatar.svg"></a>
<a href="https://opencollective.com/done/organization/4/website"><img src="https://opencollective.com/done/organization/4/avatar.svg"></a>
<a href="https://opencollective.com/done/organization/5/website"><img src="https://opencollective.com/done/organization/5/avatar.svg"></a>
<a href="https://opencollective.com/done/organization/6/website"><img src="https://opencollective.com/done/organization/6/avatar.svg"></a>
<a href="https://opencollective.com/done/organization/7/website"><img src="https://opencollective.com/done/organization/7/avatar.svg"></a>
<a href="https://opencollective.com/done/organization/8/website"><img src="https://opencollective.com/done/organization/8/avatar.svg"></a>
<a href="https://opencollective.com/done/organization/9/website"><img src="https://opencollective.com/done/organization/9/avatar.svg"></a>

## License

Done is MIT licensed. See [LICENSE](LICENSE) for details.<|MERGE_RESOLUTION|>--- conflicted
+++ resolved
@@ -41,12 +41,8 @@
 
 - If you are using https://swaywm.org please install `jq`.
 
-<<<<<<< HEAD
+
 - If you are using Windows Subsystem for Linux (WSL) you may need to install [wslu](https://github.com/wslutilities/wslu), but usually it is pre-installed.
-=======
-- If you are using Windows Subsystem for Linux (WSL), please install the [BurntToast](https://github.com/Windos/BurntToast) Powershell module.
-  Note: in some cases you may also need to install [wslu](https://github.com/wslutilities/wslu).
->>>>>>> 2fdb12e4
 
 ## Updating
 
